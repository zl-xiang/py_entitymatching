from setuptools import setup

# Set this to True to enable building extensions using Cython.
# Set it to False to build extensions from the C file (that
# was previously created using Cython).
# Set it to 'auto' to build with Cython if available, otherwise
# from the C file.


setup(
    name='Magellan',
    version='0.1',
    description='End-to-End Entity Matching Management System',
    long_description="""
    EM is a critical problem and will become even more critical. Lot of EM research, but has focused mostly
    on matching algorithms. Focus mostly on maximizing some performance factors such as accuracy, time, money, etc.
    Currently there is very little help for users. For many of these steps, there is little or no work, so no
    solution. Even when there are solutions, there may be no tools. Even when there are tools, user is faced
    with a wide variety of tools, one for each step, so user is left trying to move among the tools, stitching them
    together, decifering their different data formats, import/export commands. too cumbersome and difficult.
    So often users just give up and roll their own ad-hoc solutions instead. This is obviously a major bottleneck
    that prevents the deployment of matching in practice.
    To solve the above problems, Magellan provides a set of commands that help the user to
    1) Come up with a EM workflow
    2) Iterate and debugmatcher the workflow
    3) Deploy it in production
    """,
    url='http://github.com/kvpradap/enrique',
    author='Pradap Konda',
    author_email='pradap@cs.wisc.edu',
    license=['MIT'],
    packages=['magellan'],
    install_requires=[
                      'pandas >= 0.16.0',
                      'numpy >= 1.7.0',
                      'six',
                      'scikit-learn >= 0.16.1',
                      'cloudpickle',
                      'pyparsing >= 2.0.3',
                      'scipy >= 0.16.0',
                      'Cython >= 0.23.0',
<<<<<<< HEAD
                      'PyPrind >= 2.9.3'
=======
                      'PyPrind >= 2.9.3',
>>>>>>> 442b3d50
                      'pyqt',
                      'joblib'
                      ],
    include_package_data=True,
    zip_safe=False
)<|MERGE_RESOLUTION|>--- conflicted
+++ resolved
@@ -39,11 +39,7 @@
                       'pyparsing >= 2.0.3',
                       'scipy >= 0.16.0',
                       'Cython >= 0.23.0',
-<<<<<<< HEAD
-                      'PyPrind >= 2.9.3'
-=======
                       'PyPrind >= 2.9.3',
->>>>>>> 442b3d50
                       'pyqt',
                       'joblib'
                       ],
