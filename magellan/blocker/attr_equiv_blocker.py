--- conflicted
+++ resolved
@@ -29,34 +29,9 @@
         This is similar to equi-join of two tables.
 
         Args:
-<<<<<<< HEAD
-            ltable (pandas dataframe): left input table.
-
-            rtable (pandas dataframe): right input table.
-
-            l_block_attr (string): blocking attribute in left table.
-
-            r_block_attr (string): blocking attribute in right table. 
-
-            l_output_attrs (list of strings): list of attributes from the left
-                                              table to be included in the
-                                              output candidate set (defaults to None).
-
-            r_output_attrs (list of strings): list of attributes from the right
-                                              table to be included in the
-                                              output candidate set (defaults to None).
-
-            l_output_prefix (string): prefix to be used for the attribute names
-                                      coming from the left table in the output
-                                      candidate set (defaults to 'ltable\_').
-
-            r_output_prefix (string): prefix to be used for the attribute names
-                                      coming from the right table in the output
-                                      candidate set (defaults to 'rtable\_').
-=======
-            ltable (Dataframe): left input table.
-
-            rtable (Dataframe): right input table.
+            ltable (DataFrame): left input table.
+
+            rtable (DataFrame): right input table.
 
             l_block_attr (str): blocking attribute in left table.
 
@@ -77,7 +52,6 @@
             r_output_prefix (str): prefix to be used for the attribute names
                                    coming from the right table in the output
                                    candidate set (defaults to 'rtable\_').
->>>>>>> 442b3d50
 
             verbose (boolean): flag to indicate whether logging should be done
                                (defaults to False).
@@ -95,7 +69,7 @@
                           set to 1, which means no parallel computation at all.
 
         Returns:
-            A candidate set of tuple pairs that survived blocking (pandas dataframe).
+            A candidate set of tuple pairs that survived blocking (DataFrame).
         """
 
         # validate data types of input parameters
@@ -198,19 +172,11 @@
         right tuple in the tuple pair.
 
         Args:
-<<<<<<< HEAD
-            candset (pandas dataframe): input candidate set of tuple pairs.
-
-            l_block_attr (string): blocking attribute in left table.
-
-            r_block_attr (string): blocking attribute in right table. 
-=======
-            candset (Dataframe): input candidate set of tuple pairs.
+            candset (DataFrame): input candidate set of tuple pairs.
 
             l_block_attr (str): blocking attribute in left table.
 
             r_block_attr (str): blocking attribute in right table. 
->>>>>>> 442b3d50
 
             verbose (boolean): flag to indicate whether logging should be done
                                (defaults to False).
@@ -228,7 +194,7 @@
                           set to 1, which means no parallel computation at all.
 
         Returns:
-            A candidate set of tuple pairs that survived blocking (pandas dataframe).
+            A candidate set of tuple pairs that survived blocking (DataFrame).
         """
 
         # validate data types of input parameters
@@ -302,15 +268,6 @@
         """Blocks a tuple pair based on attribute equivalence.
 
         Args:
-<<<<<<< HEAD
-            ltuple (pandas series): input left tuple.
-
-            rtuple (pandas series): input right tuple.
-            
-            l_block_attr (string): blocking attribute in left tuple.
-
-            r_block_attr (string): blocking attribute in right tuple.
-=======
             ltuple (Series): input left tuple.
 
             rtuple (Series): input right tuple.
@@ -318,7 +275,6 @@
             l_block_attr (str): blocking attribute in left tuple.
 
             r_block_attr (str): blocking attribute in right tuple.
->>>>>>> 442b3d50
 
         Returns:
             A status indicating if the tuple pair is blocked, i.e., the values
