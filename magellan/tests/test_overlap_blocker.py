--- conflicted
+++ resolved
@@ -331,19 +331,14 @@
         validate_metadata(C, l_output_attrs, [])
         validate_data(C, expected_ids_1)
 
-<<<<<<< HEAD
-    #def test_ob_block_tables_wi_qval_non_str_attr(self):
-    #    C = self.ob.block_tables(self.A, self.B, 'birth_year', 'birth_year',
-    #                             q_val=3, word_level=False, overlap_size=2)
-    #    validate_metadata(C)
-     #   validate_data(C, expected_ids_3)
-=======
+
+
     # def test_ob_block_tables_wi_qval_non_str_attr(self):
     #     C = self.ob.block_tables(self.A, self.B, 'birth_year', 'birth_year',
     #                              q_val=3, word_level=False, overlap_size=2)
     #     validate_metadata(C)
     #     validate_data(C, expected_ids_3)
->>>>>>> 45c106c6
+
 
     @raises(AssertionError)
     def test_ob_block_candset_invalid_candset_1(self):
